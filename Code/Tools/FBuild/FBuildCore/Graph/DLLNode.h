--- conflicted
+++ resolved
@@ -35,11 +35,7 @@
 	static Node * Load( IOStream & stream );
 private:
 	virtual BuildResult DoBuild( Job * job ) override;
-<<<<<<< HEAD
-	virtual void Save( IOStream & stream ) const;
-=======
 	virtual void Save( IOStream & stream ) const override;
->>>>>>> 51a956fc
 
 	AString m_ImportLibName;
 };
