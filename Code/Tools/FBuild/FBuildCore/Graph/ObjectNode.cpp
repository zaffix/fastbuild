// ObjectNode.cpp
//------------------------------------------------------------------------------

// Includes
//------------------------------------------------------------------------------
#include "Tools/FBuild/FBuildCore/PrecompiledHeader.h"

#include "ObjectNode.h"

#include "Tools/FBuild/FBuildCore/Cache/ICache.h"
#include "Tools/FBuild/FBuildCore/FBuild.h"
#include "Tools/FBuild/FBuildCore/FLog.h"
#include "Tools/FBuild/FBuildCore/Graph/CompilerNode.h"
#include "Tools/FBuild/FBuildCore/Graph/NodeGraph.h"
#include "Tools/FBuild/FBuildCore/Graph/NodeProxy.h"
#include "Tools/FBuild/FBuildCore/Helpers/CIncludeParser.h"
#include "Tools/FBuild/FBuildCore/Helpers/Compressor.h"
#include "Tools/FBuild/FBuildCore/Helpers/ResponseFile.h"
#include "Tools/FBuild/FBuildCore/Helpers/ToolManifest.h"
#include "Tools/FBuild/FBuildCore/WorkerPool/Job.h"
#include "Tools/FBuild/FBuildCore/WorkerPool/JobQueue.h"
#include "Tools/FBuild/FBuildCore/WorkerPool/WorkerThread.h"

// Core
#include "Core/Env/Env.h"
#include "Core/FileIO/FileIO.h"
#include "Core/FileIO/FileStream.h"
#include "Core/FileIO/PathUtils.h"
#include "Core/Math/Murmur3.h"
#include "Core/Process/Process.h"
#include "Core/Process/Thread.h"
#include "Core/Tracing/Tracing.h"
#include "Core/Strings/AStackString.h"

#include <string.h>
#if defined( __WINDOWS__ )
	#include <windows.h> // for FILETIME etc
#endif
#if defined( __OSX__ ) || defined( __LINUX__ )
    #include <sys/time.h>
#endif

// CONSTRUCTOR
//------------------------------------------------------------------------------
ObjectNode::ObjectNode( const AString & objectName,
					    Node * inputNode,
					    Node * compilerNode,
						const AString & compilerArgs,
						const AString & compilerArgsDeoptimized,
						Node * precompiledHeader,
						uint32_t flags,
						const Dependencies & compilerForceUsing,
						bool deoptimizeWritableFiles,
						bool deoptimizeWritableFilesWithToken,
                        Node * preprocessorNode,
                        const AString & preprocessorArgs,
                        uint32_t preprocessorFlags )
: FileNode( objectName, Node::FLAG_NONE )
, m_Includes( 0, true )
, m_Flags( flags )
, m_CompilerArgs( compilerArgs )
, m_CompilerArgsDeoptimized( compilerArgsDeoptimized )
, m_CompilerForceUsing( compilerForceUsing )
, m_DeoptimizeWritableFiles( deoptimizeWritableFiles )
, m_DeoptimizeWritableFilesWithToken( deoptimizeWritableFilesWithToken )
, m_Remote( false )
, m_PCHNode( precompiledHeader )
, m_PreprocessorNode( preprocessorNode )
, m_PreprocessorArgs( preprocessorArgs )
, m_PreprocessorFlags( preprocessorFlags )
{
	m_StaticDependencies.SetCapacity( 3 );

	ASSERT( compilerNode );
	m_StaticDependencies.Append( Dependency( compilerNode ) );

	ASSERT( inputNode );
	m_StaticDependencies.Append( Dependency( inputNode ) );

	if ( precompiledHeader )
	{
		m_StaticDependencies.Append( Dependency( precompiledHeader ) );
	}
    if ( preprocessorNode )
    {
        m_StaticDependencies.Append( Dependency( preprocessorNode ) );
    }

	m_StaticDependencies.Append( compilerForceUsing );

	m_Type = OBJECT_NODE;
	m_LastBuildTimeMs = 5000; // higher default than a file node
}

// CONSTRUCTOR (Remote)
//------------------------------------------------------------------------------
ObjectNode::ObjectNode( const AString & objectName,
						NodeProxy * srcFile,
						const AString & compilerArgs,
						uint32_t flags )
: FileNode( objectName, Node::FLAG_NONE )
, m_Includes( 0, true )
, m_Flags( flags )
, m_CompilerArgs( compilerArgs )
, m_DeoptimizeWritableFiles( false )
, m_DeoptimizeWritableFilesWithToken( false )
, m_Remote( true )
, m_PCHNode( nullptr )
, m_PreprocessorNode( nullptr )
, m_PreprocessorArgs()
, m_PreprocessorFlags( 0 )
{
	m_Type = OBJECT_NODE;
	m_LastBuildTimeMs = 5000; // higher default than a file node

	m_StaticDependencies.SetCapacity( 2 );
	m_StaticDependencies.Append( Dependency( nullptr ) );
	m_StaticDependencies.Append( Dependency( srcFile ) );
}

// DESTRUCTOR
//------------------------------------------------------------------------------
ObjectNode::~ObjectNode()
{
	// remote worker owns the ProxyNode for the source file, so must free it
	if ( m_Remote )
	{
		Node * srcFile = GetSourceFile();
		ASSERT( srcFile->GetType() == Node::PROXY_NODE );
		FDELETE srcFile;
	}
}

// DoBuild
//------------------------------------------------------------------------------
/*virtual*/ Node::BuildResult ObjectNode::DoBuild( Job * job )
{
	// delete previous file
	if ( FileIO::FileExists( GetName().Get() ) )
	{
		if ( FileIO::FileDelete( GetName().Get() ) == false )
		{
			FLOG_ERROR( "Failed to delete file before build '%s'", GetName().Get() );
			return NODE_RESULT_FAILED;
		}
	}
	if ( GetFlag( FLAG_MSVC ) && GetFlag( FLAG_CREATING_PCH ) )
	{
		AStackString<> pchObj( GetName() );
		pchObj += GetObjExtension();
		if ( FileIO::FileExists( pchObj.Get() ) )
		{
			if ( FileIO::FileDelete( pchObj.Get() ) == false )
			{
				FLOG_ERROR( "Failed to delete file before build '%s'", GetName().Get() );
				return NODE_RESULT_FAILED;
			}
		}
	}

	// using deoptimization?
	bool useDeoptimization = ShouldUseDeoptimization();

	bool useCache = ShouldUseCache();
	bool useDist = GetFlag( FLAG_CAN_BE_DISTRIBUTED ) && FBuild::Get().GetOptions().m_AllowDistributed;
	bool usePreProcessor = ( useCache || useDist || GetFlag( FLAG_GCC ) || GetFlag( FLAG_SNC ) || GetFlag( FLAG_CLANG ) || GetFlag( CODEWARRIOR_WII ) || GetFlag( GREENHILLS_WIIU ) );
    if ( GetDedicatedPreprocessor() )
    {
        usePreProcessor = true;
        useDeoptimization = false; // disable deoptimization
    }

	if ( usePreProcessor )
	{
		return DoBuildWithPreProcessor( job, useDeoptimization, useCache );
	}

	if ( GetFlag( FLAG_MSVC ) )
	{
		return DoBuildMSCL_NoCache( job, useDeoptimization );
	}

	return DoBuildOther( job, useDeoptimization );
}

// DoBuild_Remote
//------------------------------------------------------------------------------
/*virtual*/ Node::BuildResult ObjectNode::DoBuild2( Job * job, bool racingRemoteJob = false )
{
	// we may be using deoptimized options, but they are always
	// the "normal" args when remote compiling
	bool useDeoptimization = job->IsLocal() && ShouldUseDeoptimization();
	bool stealingRemoteJob = job->IsLocal(); // are we stealing a remote job?
	return DoBuildWithPreProcessor2( job, useDeoptimization, stealingRemoteJob, racingRemoteJob );
}

// Finalize
//------------------------------------------------------------------------------
/*virtual*/ bool ObjectNode::Finalize()
{
	ASSERT( Thread::IsMainThread() );

	NodeGraph & ng = FBuild::Get().GetDependencyGraph();

	// convert includes to nodes
	m_DynamicDependencies.Clear();
	m_DynamicDependencies.SetCapacity( m_Includes.GetSize() );
	for ( Array< AString >::ConstIter it = m_Includes.Begin();
			it != m_Includes.End();
			it++ )
	{
		Node * fn = FBuild::Get().GetDependencyGraph().FindNode( *it );
		if ( fn == nullptr )
		{
			fn = ng.CreateFileNode( *it );
		}
		else if ( fn->IsAFile() == false )
		{
			FLOG_ERROR( "'%s' is not a FileNode (type: %s)", fn->GetName().Get(), fn->GetTypeName() );
			return false;
		}
		m_DynamicDependencies.Append( Dependency( fn ) );
	}

	return true;
}

// DoBuildMSCL_NoCache
//------------------------------------------------------------------------------
/*virtual*/ Node::BuildResult ObjectNode::DoBuildMSCL_NoCache( Job * job, bool useDeoptimization )
{
	// Format compiler args string
	AStackString< 8 * KILOBYTE > fullArgs;
	BuildFullArgs( job, fullArgs, PASS_COMPILE, useDeoptimization );
	fullArgs += " /showIncludes"; // we'll extract dependency information from this

	EmitCompilationMessage( fullArgs, useDeoptimization );

	// spawn the process
	CompileHelper ch;
    const bool useResponseFile = ( fullArgs.GetLength() > 32767 ) && ( GetFlag( FLAG_MSVC ) || GetFlag( FLAG_GCC ) || GetFlag( FLAG_SNC ) || GetFlag( FLAG_CLANG ) || GetFlag( CODEWARRIOR_WII ) || GetFlag( GREENHILLS_WIIU ) );
	if ( !ch.SpawnCompiler( job, GetName(), GetCompiler()->GetName(), fullArgs, useResponseFile ) ) // use response file for MSVC
	{
		return NODE_RESULT_FAILED; // SpawnCompiler has logged error
	}

	const char *output = nullptr;
	uint32_t outputSize = 0;

	// MSVC will write /ShowIncludes output on stderr sometimes (ex: /Fi)
	if ( GetFlag( FLAG_INCLUDES_IN_STDERR ) == true )
	{
		output = ch.GetErr().Get();
		outputSize = ch.GetErrSize();
	}
<<<<<<< HEAD
	// but most of the time it will be on stdout
	else
	{
=======
	else
	{
    	// but most of the time it will be on stdout
>>>>>>> 51a956fc
		output = ch.GetOut().Get();
		outputSize = ch.GetOutSize();
	}

	// compiled ok, try to extract includes
<<<<<<< HEAD
	if ( (output == nullptr) || ( ProcessIncludesMSCL( output, outputSize ) == false ) )
=======
	if ( ProcessIncludesMSCL( output, outputSize ) == false )
>>>>>>> 51a956fc
	{
		return NODE_RESULT_FAILED; // ProcessIncludesMSCL will have emitted an error
	}

	// record new file time
	m_Stamp = FileIO::GetFileLastWriteTime( m_Name );

	return NODE_RESULT_OK;
}

// DoBuildWithPreProcessor
//------------------------------------------------------------------------------
Node::BuildResult ObjectNode::DoBuildWithPreProcessor( Job * job, bool useDeoptimization, bool useCache )
{
	AStackString< 8 * KILOBYTE > fullArgs;
	BuildFullArgs( job, fullArgs, PASS_PREPROCESSOR_ONLY, useDeoptimization );

	if ( BuildPreprocessedOutput( fullArgs, job, useDeoptimization ) == false )
	{
		return NODE_RESULT_FAILED; // BuildPreprocessedOutput will have emitted an error
	}

	// preprocessed ok, try to extract includes
	if ( ProcessIncludesWithPreProcessor( job ) == false )
	{
		return NODE_RESULT_FAILED; // ProcessIncludesWithPreProcessor will have emitted an error
	}

	// calculate the cache entry lookup
	if ( useCache )
	{
		// try to get from cache
		if ( RetrieveFromCache( job ) )
		{
			return NODE_RESULT_OK_CACHE;
		}
	}

	// can we do the rest of the work remotely?
	if ( GetFlag( FLAG_CAN_BE_DISTRIBUTED ) &&
		 FBuild::Get().GetOptions().m_AllowDistributed &&
		 JobQueue::Get().GetDistributableJobsMemUsage() < ( 512 * MEGABYTE ) )
	{
		// compress job data
		Compressor c;
		c.Compress( job->GetData(), job->GetDataSize() );
		size_t compressedSize = c.GetResultSize();
		job->OwnData( c.ReleaseResult(), compressedSize, true );

		// yes... re-queue for secondary build
		return NODE_RESULT_NEED_SECOND_BUILD_PASS;
	}

	// can't do the work remotely, so do it right now
	bool stealingRemoteJob = false; // never queued
	bool racingRemoteJob = false;
	Node::BuildResult result = DoBuildWithPreProcessor2( job, useDeoptimization, stealingRemoteJob, racingRemoteJob );
	if ( result != Node::NODE_RESULT_OK )
	{
		return result;
	}

	return Node::NODE_RESULT_OK;
}

// DoBuildWithPreProcessor2
//------------------------------------------------------------------------------
Node::BuildResult ObjectNode::DoBuildWithPreProcessor2( Job * job, bool useDeoptimization, bool stealingRemoteJob, bool racingRemoteJob )
{
	// should never use preprocessor if using CLR
	ASSERT( GetFlag( FLAG_USING_CLR ) == false );

	bool usePreProcessedOutput = true;
	if ( job->IsLocal() )
	{
		if ( GetFlag( FLAG_CLANG | FLAG_GCC | FLAG_SNC ) )
		{
			// Using the PCH with Clang/SNC/GCC doesn't prevent storing to the cache
			// so we can use the PCH accelerated compilation
			if ( GetFlag( FLAG_USING_PCH ) )
			{
				usePreProcessedOutput = false;
			}
	
			// Creating a PCH must not use the preprocessed output, or we'll create
			// a PCH which cannot be used for acceleration
			if ( GetFlag( FLAG_CREATING_PCH ) )
			{
				usePreProcessedOutput = false;
			}
		}

		if ( GetFlag( FLAG_MSVC ) )
		{
			// If building a distributable/cacheable job locally, and
			// we are not going to write it to the cache, then we should
			// use the PCH as it will be much faster
			if ( GetFlag( FLAG_USING_PCH ) &&
				 ( FBuild::Get().GetOptions().m_UseCacheWrite == false ) )
			{
				usePreProcessedOutput = false;
			}
		}

		// The CUDA compiler seems to not be able to compile its own preprocessed output
		if ( GetFlag( FLAG_CUDA_NVCC ) )
		{
			usePreProcessedOutput = false;
		}
	}

	AStackString< 8 * KILOBYTE > fullArgs;
	AStackString<> tmpFileName;
	if ( usePreProcessedOutput )
	{
		if ( WriteTmpFile( job, tmpFileName ) == false )
		{
			return NODE_RESULT_FAILED; // WriteTmpFile will have emitted an error
		}

		BuildFullArgs( job, fullArgs, PASS_COMPILE_PREPROCESSED, useDeoptimization );

		// use preprocesed output path as input
		Node * sourceFile = GetSourceFile();
		fullArgs.Replace( sourceFile->GetName().Get(), tmpFileName.Get() );
	}
	else
	{
		BuildFullArgs( job, fullArgs, PASS_COMPILE, useDeoptimization );
	}

	if ( stealingRemoteJob || racingRemoteJob )
	{
		// show that we are locally consuming a remote job
		EmitCompilationMessage( fullArgs, useDeoptimization, stealingRemoteJob, racingRemoteJob );
	}

	bool result = BuildFinalOutput( job, fullArgs );

	// cleanup temp file
	if ( tmpFileName.IsEmpty() == false )
	{
		FileIO::FileDelete( tmpFileName.Get() );
	}

	if ( result == false )
	{
		return NODE_RESULT_FAILED; // BuildFinalOutput will have emitted error
	}

	// record new file time
	if ( job->IsLocal() )
	{
		m_Stamp = FileIO::GetFileLastWriteTime( m_Name );

		const bool useCache = ShouldUseCache();
		if ( m_Stamp && useCache )
		{
			WriteToCache( job );
		}
	}

	return NODE_RESULT_OK;
}

// DoBuildOther
//------------------------------------------------------------------------------
/*virtual*/ Node::BuildResult ObjectNode::DoBuildOther( Job * job, bool useDeoptimization )
{
	// Format compiler args string
	AStackString< 8 * KILOBYTE > fullArgs;
	BuildFullArgs( job, fullArgs, PASS_COMPILE, useDeoptimization );

	EmitCompilationMessage( fullArgs, useDeoptimization );

	// spawn the process
	CompileHelper ch;
	if ( !ch.SpawnCompiler( job, GetName(), GetCompiler()->GetName(), fullArgs, false ) ) // don't use response file
	{
		return NODE_RESULT_FAILED; // compile has logged error
	}

	// record new file time
	m_Stamp = FileIO::GetFileLastWriteTime( m_Name );

	return NODE_RESULT_OK;
}

// ProcessIncludesMSCL
//------------------------------------------------------------------------------
bool ObjectNode::ProcessIncludesMSCL( const char * output, uint32_t outputSize )
{
	Timer t;

	{
		CIncludeParser parser;
		bool result = ( output && outputSize ) ? parser.ParseMSCL_Output( output, outputSize )
											   : false;

		if ( result == false )
		{
			FLOG_ERROR( "Failed to process includes for '%s'", GetName().Get() );
			return false;
		}

		// record that we have a list of includes
		// (we need a flag because we can't use the array size
		// as a determinator, because the file might not include anything)
		m_Includes.Clear();
		parser.SwapIncludes( m_Includes );
	}

	FLOG_INFO( "Process Includes:\n - File: %s\n - Time: %u ms\n - Num : %u", m_Name.Get(), uint32_t( t.GetElapsedMS() ), uint32_t( m_Includes.GetSize() ) );

	return true;
}

// ProcessIncludesWithPreProcessor
//------------------------------------------------------------------------------
bool ObjectNode::ProcessIncludesWithPreProcessor( Job * job )
{
	Timer t;

	{
		const char  * output = (char *)job->GetData();
		const size_t outputSize = job->GetDataSize();

		ASSERT( output && outputSize );

		CIncludeParser parser;
		bool msvcStyle;
		if ( GetDedicatedPreprocessor() != nullptr )
		{
			msvcStyle = GetPreprocessorFlag( FLAG_MSVC ) || GetPreprocessorFlag( FLAG_CUDA_NVCC );
		}
		else
		{
			msvcStyle = GetFlag( FLAG_MSVC ) || GetFlag( FLAG_CUDA_NVCC );
		}
		bool result = msvcStyle ? parser.ParseMSCL_Preprocessed( output, outputSize )
								: parser.ParseGCC_Preprocessed( output, outputSize );
		if ( result == false )
		{
			FLOG_ERROR( "Failed to process includes for '%s'", GetName().Get() );
			return false;
		}

		// record that we have a list of includes
		// (we need a flag because we can't use the array size
		// as a determinator, because the file might not include anything)
		m_Includes.Clear();
		parser.SwapIncludes( m_Includes );
	}

	FLOG_INFO( "Process Includes:\n - File: %s\n - Time: %u ms\n - Num : %u", m_Name.Get(), uint32_t( t.GetElapsedMS() ), uint32_t( m_Includes.GetSize() ) );

	return true;
}

// Load
//------------------------------------------------------------------------------
/*static*/ Node * ObjectNode::Load( IOStream & stream )
{
	NODE_LOAD( AStackString<>,	name );
	NODE_LOAD_DEPS( 3,			staticDeps );
	NODE_LOAD_DEPS( 0,			dynamicDeps );
	NODE_LOAD( uint32_t,		flags );
	NODE_LOAD( AStackString<>,	compilerArgs );
	NODE_LOAD( AStackString<>,  compilerArgsDeoptimized )
	NODE_LOAD( AStackString<>,	objExtensionOverride );
	NODE_LOAD_DEPS( 0,			compilerForceUsing );
	NODE_LOAD( bool,			deoptimizeWritableFiles );
	NODE_LOAD( bool,			deoptimizeWritableFilesWithToken );
    NODE_LOAD_NODE( Node,       m_PCHNode )
	NODE_LOAD_NODE( CompilerNode, preprocessor );
    NODE_LOAD( AStackString<>, 	preprocessorArgs );
    NODE_LOAD( uint32_t, 		preprocessorFlags );

	// we are making inferences from the size of the staticDeps
	// ensure we catch if those asumptions break
    #if defined( ASSERTS_ENABLED )
	    size_t numStaticDepsExcludingForceUsing = staticDeps.GetSize() - compilerForceUsing.GetSize();
        // compiler + source file + (optional)precompiledHeader + (optional)preprocessor
	    ASSERT( ( numStaticDepsExcludingForceUsing >= 2 ) && ( numStaticDepsExcludingForceUsing <= 4 ) );
    #endif

	ASSERT( staticDeps.GetSize() >= 2 );
	Node * compiler = staticDeps[ 0 ].GetNode();
	Node * staticDepNode = staticDeps[ 1 ].GetNode();

	NodeGraph & ng = FBuild::Get().GetDependencyGraph();
	Node * on = ng.CreateObjectNode( name, staticDepNode, compiler, compilerArgs, compilerArgsDeoptimized, m_PCHNode, flags, compilerForceUsing, deoptimizeWritableFiles, deoptimizeWritableFilesWithToken, preprocessor, preprocessorArgs, preprocessorFlags );

	ObjectNode * objNode = on->CastTo< ObjectNode >();
	objNode->m_DynamicDependencies.Swap( dynamicDeps );
	objNode->m_ObjExtensionOverride = objExtensionOverride;

	return objNode;
}

// LoadRemote
//------------------------------------------------------------------------------
/*static*/ Node * ObjectNode::LoadRemote( IOStream & stream )
{
	NODE_LOAD( AStackString<>,	name );
	NODE_LOAD( AStackString<>,	sourceFile );
	NODE_LOAD( uint32_t,		flags );
	NODE_LOAD( AStackString<>,	compilerArgs );

	NodeProxy * srcFile = FNEW( NodeProxy( sourceFile ) );

	return FNEW( ObjectNode( name, srcFile, compilerArgs, flags ) );
}

// DetermineFlags
//------------------------------------------------------------------------------
/*static*/ uint32_t ObjectNode::DetermineFlags( const Node * compilerNode, const AString & args )
{
	uint32_t flags = 0;

	const AString & compiler = compilerNode->GetName();
	const bool isDistributableCompiler = ( compilerNode->GetType() == Node::COMPILER_NODE ) && 
										 ( compilerNode->CastTo< CompilerNode >()->CanBeDistributed() );

	// Compiler Type
	if ( compiler.EndsWithI( "\\cl.exe" ) ||
		 compiler.EndsWithI( "\\cl" ) )
    {
		flags |= ObjectNode::FLAG_MSVC;
	}
	else if ( compiler.EndsWithI( "clang++.exe" ) ||
			  compiler.EndsWithI( "clang++" ) ||
			  compiler.EndsWithI( "clang.exe" ) ||
			  compiler.EndsWithI( "clang" ) ||
              compiler.EndsWithI( "clang-cl.exe" ) ||
		      compiler.EndsWithI( "clang-cl" ) )
	{
		flags |= ObjectNode::FLAG_CLANG;
	}
	else if ( compiler.EndsWithI( "gcc.exe" ) || 
			  compiler.EndsWithI( "gcc" ) ||
			  compiler.EndsWithI( "g++.exe" ) ||
			  compiler.EndsWithI( "g++" ) )
	{
		flags |= ObjectNode::FLAG_GCC;
	}
	else if ( compiler.EndsWithI( "\\ps3ppusnc.exe" ) ||
			  compiler.EndsWithI( "\\ps3ppusnc" ) )
	{
		flags |= ObjectNode::FLAG_SNC;
	}
	else if ( compiler.EndsWithI( "\\mwcceppc.exe" ) ||
			  compiler.EndsWithI( "\\mwcceppc" ) )
	{
		flags |= ObjectNode::CODEWARRIOR_WII;
	}
	else if ( compiler.EndsWithI( "\\cxppc.exe" ) ||
			  compiler.EndsWithI( "\\cxppc" ) ||
			  compiler.EndsWithI( "\\ccppc.exe" ) ||
			  compiler.EndsWithI( "\\ccppc" ) )
	{
		flags |= ObjectNode::GREENHILLS_WIIU;
	}
	else if ( compiler.EndsWithI( "\\nvcc.exe" ) ||
			  compiler.EndsWithI( "\\nvcc" ) )
	{
		flags |= ObjectNode::FLAG_CUDA_NVCC;
	}

	// Check MS compiler options
	if ( flags & ObjectNode::FLAG_MSVC )
	{
		bool usingCLR = false;
		bool usingWinRT = false;
		bool usingPreprocessorOnly = false;

		Array< AString > tokens;
		args.Tokenize( tokens );
		const AString * const end = tokens.End();
		for ( const AString * it = tokens.Begin(); it != end; ++it )
		{
			const AString & token = *it;

			if ( ( token == "/Zi" ) || ( token == "/ZI" ) )
			{
				flags |= ObjectNode::FLAG_USING_PDB;
			}
			else if ( token == "/clr" )
			{
				usingCLR = true;
				flags |= ObjectNode::FLAG_USING_CLR;
			}
			else if ( token == "/ZW" )
			{
				usingWinRT = true;
			}
			else if ( token.BeginsWith( "/Yu" ) )
			{
				flags |= ObjectNode::FLAG_USING_PCH;
			}
			else if ( token.BeginsWith( "/Yc" ) )
			{
				flags |= ObjectNode::FLAG_CREATING_PCH;
			}
<<<<<<< HEAD
			else if ( token == "/Fi" )
=======
			else if ( ( token == "/P" ) || ( token == "-P" ) )
>>>>>>> 51a956fc
			{
				usingPreprocessorOnly = true;
				flags |= ObjectNode::FLAG_INCLUDES_IN_STDERR;
			}
		}

		// 1) clr code cannot be distributed due to a compiler bug where the preprocessed using
		// statements are truncated
		// 2) code consuming the windows runtime cannot be cached due to preprocessing weirdness
		// 3) pch files are machine specific
<<<<<<< HEAD
=======
		// 4) user only wants preprocessor step executed
>>>>>>> 51a956fc
		if ( !usingWinRT && !usingCLR && !usingPreprocessorOnly && !( flags & ObjectNode::FLAG_CREATING_PCH ) )
		{
			if ( isDistributableCompiler )
			{
				flags |= ObjectNode::FLAG_CAN_BE_DISTRIBUTED;
			}

			// TODO:A Support caching of 7i format
			if ( ( flags & ObjectNode::FLAG_USING_PDB ) == 0 )
			{
				flags |= ObjectNode::FLAG_CAN_BE_CACHED;
			}
		}
	}

	// Check Clang compiler options
	if ( flags & ObjectNode::FLAG_CLANG )
	{
		Array< AString > tokens;
		args.Tokenize( tokens );
		const AString * const end = tokens.End();
		for ( const AString * it = tokens.Begin(); it != end; ++it )
		{
			const AString & token = *it;
			if ( token == "-emit-pch" )
			{
				flags |= ObjectNode::FLAG_CREATING_PCH;
			}
			if ( token == "-x" )
			{
				++it;
				if ( it != tokens.End() )
				{
					if ( ( *it == "c++-header" ) || ( *it == "c-header" ) )
					{
						flags |= ObjectNode::FLAG_CREATING_PCH;
					}
				}
			}
			else if ( token == "-include-pch" )
			{
				flags |= ObjectNode::FLAG_USING_PCH;
			}
		}
	}

	// check for cacheability/distributability for non-MSVC
	if ( flags & ( ObjectNode::FLAG_CLANG | ObjectNode::FLAG_GCC | ObjectNode::FLAG_SNC | ObjectNode::CODEWARRIOR_WII | ObjectNode::GREENHILLS_WIIU ) )
	{
		// creation of the PCH must be done locally to generate a usable PCH
		if ( !( flags & ObjectNode::FLAG_CREATING_PCH ) )
		{
			if ( isDistributableCompiler )
			{
				flags |= ObjectNode::FLAG_CAN_BE_DISTRIBUTED;
			}
		}

		// all objects can be cached with GCC/SNC/Clang (including PCH files)
		flags |= ObjectNode::FLAG_CAN_BE_CACHED;
	}

	// CUDA Compiler
	if ( flags & ObjectNode::FLAG_CUDA_NVCC )
	{
		// Can cache objects
		flags |= ObjectNode::FLAG_CAN_BE_CACHED;
	}

	return flags;
}

// Save
//------------------------------------------------------------------------------
/*virtual*/ void ObjectNode::Save( IOStream & stream ) const
{
	NODE_SAVE( m_Name );
	NODE_SAVE_DEPS( m_StaticDependencies );
	NODE_SAVE_DEPS( m_DynamicDependencies );
	NODE_SAVE( m_Flags );
	NODE_SAVE( m_CompilerArgs );
	NODE_SAVE( m_CompilerArgsDeoptimized );
	NODE_SAVE( m_ObjExtensionOverride );
	NODE_SAVE_DEPS( m_CompilerForceUsing );
	NODE_SAVE( m_DeoptimizeWritableFiles );
	NODE_SAVE( m_DeoptimizeWritableFilesWithToken );
    NODE_SAVE_NODE( m_PCHNode )
	NODE_SAVE_NODE( m_PreprocessorNode );
    NODE_SAVE( m_PreprocessorArgs );
    NODE_SAVE( m_PreprocessorFlags );
}

// SaveRemote
//------------------------------------------------------------------------------
/*virtual*/ void ObjectNode::SaveRemote( IOStream & stream ) const
{
	// Force using implies /clr which is not distributable
	ASSERT( m_CompilerForceUsing.IsEmpty() );

	// Save minimal information for the remote worker
	NODE_SAVE( m_Name );
	NODE_SAVE( GetSourceFile()->GetName() );
	NODE_SAVE( m_Flags );

	// TODO:B would be nice to make ShouldUseDeoptimization cache the result for this build
	// instead of opening the file again.
	const bool useDeoptimization = ShouldUseDeoptimization();
	if ( useDeoptimization )
	{
		NODE_SAVE( m_CompilerArgsDeoptimized );
	}
	else
	{
		NODE_SAVE( m_CompilerArgs );
	}
}

// GetPDBName
//------------------------------------------------------------------------------
void ObjectNode::GetPDBName( AString & pdbName ) const
{
	ASSERT( IsUsingPDB() );
	pdbName = m_Name;
	pdbName += ".pdb";
}

// GetObjExtension
//------------------------------------------------------------------------------
const char * ObjectNode::GetObjExtension() const
{
	if ( m_ObjExtensionOverride.IsEmpty() )
	{
		#if defined( __WINDOWS__ )
			return ".obj";
		#else
			return ".o";
		#endif
	}
	return m_ObjExtensionOverride.Get();
}

// DumpOutput
//------------------------------------------------------------------------------
/*static*/ void ObjectNode::DumpOutput( Job * job, const char * data, uint32_t dataSize, const AString & name, bool treatAsWarnings )
{
	if ( ( data != nullptr ) && ( dataSize > 0 ) )
	{
		Array< AString > exclusions( 2, false );
		exclusions.Append( AString( "Note: including file:" ) );
		exclusions.Append( AString( "#line" ) );

		AStackString<> msg;
		msg.Format( "%s: %s\n", treatAsWarnings ? "WARNING" : "PROBLEM", name.Get() );

		AutoPtr< char > mem( (char *)Alloc( dataSize + msg.GetLength() ) );
		memcpy( mem.Get(), msg.Get(), msg.GetLength() );
		memcpy( mem.Get() + msg.GetLength(), data, dataSize );

		Node::DumpOutput( job, mem.Get(), dataSize + msg.GetLength(), &exclusions );
	}
}

// GetCacheName
//------------------------------------------------------------------------------
const AString & ObjectNode::GetCacheName( Job * job ) const
{
	// use already determined cache name if available?
	if ( job->GetCacheName().IsEmpty() == false )
	{
		return job->GetCacheName();
	}

	Timer t;

	// hash the pre-processed intput data
	ASSERT( job->GetData() );
	uint64_t a1, a2;
	a1 = Murmur3::Calc128( job->GetData(), job->GetDataSize(), a2 );
	uint64_t a = a1 ^ a2; // xor merge

	// hash the build "environment"
	// TODO:B Exclude preprocessor control defines (the preprocessed input has considered those already)
	uint32_t b = Murmur3::Calc32( m_CompilerArgs.Get(), m_CompilerArgs.GetLength() );

	// ToolChain hash
	uint64_t c = GetCompiler()->CastTo< CompilerNode >()->GetManifest().GetToolId();

	AStackString<> cacheName;
	FBuild::Get().GetCacheFileName( a, b, c, cacheName );
	job->SetCacheName(cacheName);

	FLOG_INFO( "Cache hash: %u ms - %u kb '%s'\n", 
				uint32_t( t.GetElapsedMS() ), 
				uint32_t( job->GetDataSize() / KILOBYTE ),
				cacheName.Get() );
	return job->GetCacheName();
}

// RetrieveFromCache
//------------------------------------------------------------------------------
bool ObjectNode::RetrieveFromCache( Job * job )
{
	if ( FBuild::Get().GetOptions().m_UseCacheRead == false )
	{
		return false;
	}

	const AString & cacheFileName = GetCacheName(job);

	Timer t;

	ICache * cache = FBuild::Get().GetCache();
	ASSERT( cache );
	if ( cache )
	{
		void * cacheData( nullptr );
		size_t cacheDataSize( 0 );
		if ( cache->Retrieve( cacheFileName, cacheData, cacheDataSize ) )
		{
			// do decompression
			Compressor c;
			if ( c.IsValidData( cacheData, cacheDataSize ) == false )
			{
				FLOG_WARN( "Cache returned invalid data for '%s'", m_Name.Get() );
				return false;
			}
			c.Decompress( cacheData );
			const void * data = c.GetResult();
			const size_t dataSize = c.GetResultSize();

			FileStream objFile;
			if ( !objFile.Open( m_Name.Get(), FileStream::WRITE_ONLY ) )
			{
				cache->FreeMemory( cacheData, cacheDataSize );
				FLOG_ERROR( "Failed to open local file during cache retrieval '%s'", m_Name.Get() );
				return false;
			}

			if ( objFile.Write( data, dataSize ) != dataSize )
			{
				cache->FreeMemory( cacheData, cacheDataSize );
				FLOG_ERROR( "Failed to write to local file during cache retrieval '%s'", m_Name.Get() );
				return false;
			}

			cache->FreeMemory( cacheData, cacheDataSize );

			// Get current "system time" and convert to "file time"
			#if defined( __WINDOWS__ )
				SYSTEMTIME st;
				FILETIME ft;
				GetSystemTime( &st );
				if ( FALSE == SystemTimeToFileTime( &st, &ft ) )
				{
					FLOG_ERROR( "Failed to convert file time after cache hit '%s' (%u)", m_Name.Get(), Env::GetLastErr() );
					return false;
				}
				uint64_t fileTimeNow = ( (uint64_t)ft.dwLowDateTime | ( (uint64_t)ft.dwHighDateTime << 32 ) );
                const bool timeSetOK = objFile.SetLastWriteTime( fileTimeNow );
			#elif defined( __APPLE__ ) || defined( __LINUX__ )
                const bool timeSetOK = ( utimes( m_Name.Get(), nullptr ) == 0 );
			#endif
	
			// set the time on the local file
            if ( timeSetOK == false )
			{
				FLOG_ERROR( "Failed to set timestamp on file after cache hit '%s' (%u)", m_Name.Get(), Env::GetLastErr() );
				return false;
			}

			objFile.Close();

			FileIO::WorkAroundForWindowsFilePermissionProblem( m_Name );

			// the file time we set and local file system might have different 
			// granularity for timekeeping, so we need to update with the actual time written
			m_Stamp = FileIO::GetFileLastWriteTime( m_Name );

			FLOG_INFO( "Cache hit: %u ms '%s'\n", uint32_t( t.GetElapsedMS() ), cacheFileName.Get() );
			FLOG_BUILD( "Obj: %s <CACHE>\n", GetName().Get() );
			SetStatFlag( Node::STATS_CACHE_HIT );
			return true;
		}
	}

	FLOG_INFO( "Cache miss: %u ms '%s'\n", uint32_t( t.GetElapsedMS() ), cacheFileName.Get() );
	SetStatFlag( Node::STATS_CACHE_MISS );
	return false;
}

// WriteToCache
//------------------------------------------------------------------------------
void ObjectNode::WriteToCache( Job * job )
{
	if (FBuild::Get().GetOptions().m_UseCacheWrite == false)
	{
		return;
	}

	const AString & cacheFileName = GetCacheName(job);
	ASSERT(!cacheFileName.IsEmpty());

	Timer t;

	ICache * cache = FBuild::Get().GetCache();
	ASSERT( cache );
	if ( cache )
	{
		// open the compiled object which we want to store to the cache
		FileStream objFile;
		if ( objFile.Open( m_Name.Get(), FileStream::READ_ONLY ) )
		{
			// read obj all into memory
			const size_t objFileSize = (size_t)objFile.GetFileSize();
			AutoPtr< char > mem( (char *)ALLOC( objFileSize ) );
			if ( objFile.Read( mem.Get(), objFileSize ) == objFileSize )
			{
				// try to compress
				Compressor c;
				c.Compress( mem.Get(), objFileSize );
				const void * data = c.GetResult();
				const size_t dataSize = c.GetResultSize();

				if ( cache->Publish( cacheFileName, data, dataSize ) )
				{
					// cache store complete
					FLOG_INFO( "Cache store: %u ms '%s'\n", uint32_t( t.GetElapsedMS() ), cacheFileName.Get() );
					SetStatFlag( Node::STATS_CACHE_STORE );
					return;
				}
			}
		}
	}

	FLOG_INFO( "Cache store fail: %u ms '%s'\n", uint32_t( t.GetElapsedMS() ), cacheFileName.Get() );
}

// EmitCompilationMessage
//------------------------------------------------------------------------------
void ObjectNode::EmitCompilationMessage( const AString & fullArgs, bool useDeoptimization, bool stealingRemoteJob, bool racingRemoteJob, bool useDedicatedPreprocessor ) const
{
	// print basic or detailed output, depending on options
	// we combine everything into one string to ensure it is contiguous in
	// the output
	AStackString<> output;
	output += "Obj: ";
	if ( useDeoptimization )
	{
		output += "**Deoptimized** ";
	}
	output += GetName();
	if ( racingRemoteJob )
	{
		output += " <LOCAL RACE>";
	}
	else if ( stealingRemoteJob )
	{
		output += " <LOCAL>";
	}
	output += '\n';
	if ( FLog::ShowInfo() || FBuild::Get().GetOptions().m_ShowCommandLines )
	{
		output += useDedicatedPreprocessor ? GetDedicatedPreprocessor()->GetName() : GetCompiler()->GetName();
		output += ' ';
		output += fullArgs;
		output += '\n';
	}
    FLOG_BUILD_DIRECT( output.Get() );
}

// StripTokenWithArg
//------------------------------------------------------------------------------
/*static*/ bool ObjectNode::StripTokenWithArg( const char * tokenToCheckFor, const AString & token, size_t & index )
{
	if ( token.BeginsWith( tokenToCheckFor ) )
	{
		if ( token == tokenToCheckFor )
		{
			++index; // skip additional next token
		}
		return true; // found
	}
	return false; // not found
}

// StripToken
//------------------------------------------------------------------------------
/*static*/ bool ObjectNode::StripToken( const char * tokenToCheckFor, const AString & token, bool allowStartsWith )
{
	if ( allowStartsWith )
	{
		return token.BeginsWith( tokenToCheckFor );
	}
	else
	{
		return ( token == tokenToCheckFor );
	}
}

// BuildFullArgs
//------------------------------------------------------------------------------
void ObjectNode::BuildFullArgs( const Job * job, AString & fullArgs, Pass pass, bool useDeoptimization ) const
{
	Array< AString > tokens( 1024, true );

	const bool useDedicatedPreprocessor = ( ( pass == PASS_PREPROCESSOR_ONLY ) && GetDedicatedPreprocessor() );
	if ( useDedicatedPreprocessor )
	{
		m_PreprocessorArgs.Tokenize( tokens );
	}
	else if ( useDeoptimization )
	{
		ASSERT( !m_CompilerArgsDeoptimized.IsEmpty() );
		m_CompilerArgsDeoptimized.Tokenize( tokens );
	}
	else
	{
		m_CompilerArgs.Tokenize( tokens );
	}
	fullArgs.Clear();

	const bool isMSVC 	= ( useDedicatedPreprocessor ) ? GetPreprocessorFlag( FLAG_MSVC ) : GetFlag( FLAG_MSVC );
	const bool isClang	= ( useDedicatedPreprocessor ) ? GetPreprocessorFlag( FLAG_CLANG ) : GetFlag( FLAG_CLANG );
	const bool isGCC	= ( useDedicatedPreprocessor ) ? GetPreprocessorFlag( FLAG_GCC ) : GetFlag( FLAG_GCC );
	const bool isSNC	= ( useDedicatedPreprocessor ) ? GetPreprocessorFlag( FLAG_SNC ) : GetFlag( FLAG_SNC );
	const bool isCWWii	= ( useDedicatedPreprocessor ) ? GetPreprocessorFlag( CODEWARRIOR_WII ) : GetFlag( CODEWARRIOR_WII );
	const bool isGHWiiU	= ( useDedicatedPreprocessor ) ? GetPreprocessorFlag( GREENHILLS_WIIU ) : GetFlag( GREENHILLS_WIIU );
	const bool isCUDA	= ( useDedicatedPreprocessor ) ? GetPreprocessorFlag( FLAG_CUDA_NVCC ) : GetFlag( FLAG_CUDA_NVCC );

	const size_t numTokens = tokens.GetSize();
	for ( size_t i = 0; i < numTokens; ++i )
	{
		// current token
		const AString & token = tokens[ i ];

		// -o removal for preprocessor
		if ( pass == PASS_PREPROCESSOR_ONLY )
		{
			if ( isGCC || isSNC || isClang || isCWWii || isGHWiiU || isCUDA )
			{
				if ( StripTokenWithArg( "-o", token, i ) )
				{
					continue;
				}

				if ( StripToken( "-c", token ) )
				{
					continue; // remove -c (compile) option when using preprocessor only
				}
			}
		}

		if ( isClang )
		{
			// The pch can only be utilized when doing a direct compilation
			//  - Can't be used to generate the preprocessed output
			//  - Can't be used to accelerate compilation of the preprocessed output
			if ( pass != PASS_COMPILE )
			{				
				if ( StripTokenWithArg( "-include-pch", token, i ) )
				{
					continue; // skip this token in both cases
				}
			}
		}

		if ( isMSVC )
		{
			if ( pass == PASS_COMPILE_PREPROCESSED )
			{
				// Can't use the precompiled header when compiling the preprocessed output
				// as this would prevent cacheing.
				if ( StripTokenWithArg( "/Yu", token, i ) )
				{
					continue; // skip this token in both cases 
				}
				if ( StripTokenWithArg( "/Fp", token, i ) )
				{
					continue; // skip this token in both cases 
				}

				// Remote compilation writes to a temp pdb
				if ( job->IsLocal() == false )
				{
					if ( StripTokenWithArg( "/Fd", token, i ) )
					{
						continue; // skip this token in both cases 
					}
				}
			}
		}

		if ( isMSVC )
		{
			// FASTBuild handles the multiprocessor scheduling
			if ( StripToken( "/MP", token, true ) ) // true = strip '/MP' and starts with '/MP'
			{
				continue;
			}

			// "Minimal Rebuild" is not compatible with FASTBuild
			if ( StripToken( "/Gm", token ) )
			{
				continue;
			}
		}

		// remove includes for second pass
		if ( pass == PASS_COMPILE_PREPROCESSED ) 
		{
			if ( isClang )
			{
				// Clang requires -I options be stripped when compiling preprocessed code
				// (it raises an error if we don't remove these)
				if ( StripTokenWithArg( "-I", token, i ) )
				{
					continue; // skip this token in both cases
				}
			}
			if ( isMSVC )
			{
				// NOTE: Leave /I includes for compatibility with Recode
				// (unlike Clang, MSVC is ok with leaving the /I when compiling preprocessed code)

				// Strip "Force Includes" statements (as they are merged in now)
				if ( StripTokenWithArg( "/FI", token, i ) )
				{
					continue; // skip this token in both cases
				}
			}
		}

		// %1 -> InputFile
		const char * found = token.Find( "%1" );
		if ( found )
		{
			fullArgs += AStackString<>( token.Get(), found );
			fullArgs += GetSourceFile()->GetName();
			fullArgs += AStackString<>( found + 2, token.GetEnd() );
			fullArgs += ' ';
			continue;
		}

		// %2 -> OutputFile
		found = token.Find( "%2" );
		if ( found )
		{
			fullArgs += AStackString<>( token.Get(), found );
			fullArgs += m_Name;
			fullArgs += AStackString<>( found + 2, token.GetEnd() );
			fullArgs += ' ';
			continue;
		}

		// %3 -> PrecompiledHeader Obj
		if ( isMSVC )
		{
			found = token.Find( "%3" );
			if ( found )
			{
				// handle /Option:%3 -> /Option:A
				fullArgs += AStackString<>( token.Get(), found );
				fullArgs += m_Name;
				fullArgs += GetObjExtension(); // convert 'PrecompiledHeader.pch' to 'PrecompiledHeader.pch.obj'
				fullArgs += AStackString<>( found + 2, token.GetEnd() );
				fullArgs += ' ';
				continue;
			}
		}

		// %4 -> CompilerForceUsing list
		if ( isMSVC )
		{
			found = token.Find( "%4" );
			if ( found )
			{
				AStackString<> pre( token.Get(), found );
				AStackString<> post( found + 2, token.GetEnd() );
				ExpandTokenList( m_CompilerForceUsing, fullArgs, pre, post );
				fullArgs += ' ';
				continue;
			}
		}

        // cl.exe treats \" as an escaped quote
        // It's a common user error to terminate things (like include paths) with a quote 
        // this way, messing up the rest of the args and causing bizarre failures. 
        // Since " is not a valid character in a path, just strip the escape char
        if ( isMSVC )
        {
            // Is this invalid? 
            //  bad: /I"directory\"  - TODO:B Handle other args with this problem
            //  ok : /I\"directory\"
            //  ok : /I"directory"
            if ( token.BeginsWith( "/I\"" ) && token.EndsWith( "\\\"" ) )
            {
				fullArgs.Append( token.Get(), token.GetLength() - 2 );
				fullArgs += '"';
		        fullArgs += ' ';
                continue;
            }
        }
				
		// untouched token
		fullArgs += token;
		fullArgs += ' ';
	}

	if ( pass == PASS_PREPROCESSOR_ONLY )
	{
		if ( isMSVC )
		{
			fullArgs += "/E"; // run pre-processor only
		}
		else
		{
			ASSERT( isGCC || isSNC || isClang || isCWWii || isGHWiiU || isCUDA );
			fullArgs += "-E"; // run pre-processor only
		}
	}

	// Remote compilation writes to a temp pdb
	if ( ( job->IsLocal() == false ) &&
		 ( job->GetNode()->CastTo< ObjectNode >()->IsUsingPDB() ) )
	{
		AStackString<> pdbName, tmp;
		GetPDBName( pdbName );
		tmp.Format( " /Fd\"%s\"", pdbName.Get() );
		fullArgs += tmp;
	}
}

// ExpandTokenList
//------------------------------------------------------------------------------
void ObjectNode::ExpandTokenList( const Dependencies & nodes, AString & fullArgs, const AString & pre, const AString & post ) const
{
	const Dependency * const end = nodes.End();
	for ( const Dependency * it = nodes.Begin(); it != end; ++it )
	{
		Node * n = it->GetNode();

		fullArgs += pre;
		fullArgs += n->GetName();
		fullArgs += post;
		fullArgs += ' ';
	}
}

// BuildPreprocessedOutput
//------------------------------------------------------------------------------
bool ObjectNode::BuildPreprocessedOutput( const AString & fullArgs, Job * job, bool useDeoptimization ) const
{
	const bool useDedicatedPreprocessor = ( GetDedicatedPreprocessor() != nullptr );
	EmitCompilationMessage( fullArgs, useDeoptimization, false, false, useDedicatedPreprocessor );

	// spawn the process
	CompileHelper ch( false ); // don't handle output (we'll do that)
    #if defined( __WINDOWS__ )
        const bool useResponseFile = ( fullArgs.GetLength() > 32767 ) && ( GetFlag( FLAG_MSVC ) || GetFlag( FLAG_GCC ) || GetFlag( FLAG_SNC ) || GetFlag( FLAG_CLANG ) || GetFlag( CODEWARRIOR_WII ) || GetFlag( GREENHILLS_WIIU ) );
    #else
        const bool useResponseFile = false;
    #endif

	if ( !ch.SpawnCompiler( job, GetName(),
        useDedicatedPreprocessor ? GetDedicatedPreprocessor()->GetName() : GetCompiler()->GetName(),
        fullArgs, useResponseFile ) )
	{
		// only output errors in failure case
		// (as preprocessed output goes to stdout, normal logging is pushed to
		// stderr, and we don't want to see that unless there is a problem)
		if ( ch.GetResult() != 0 )
		{
			DumpOutput( job, ch.GetErr().Get(), ch.GetErrSize(), GetName() );
		}

		return false; // SpawnCompiler will have emitted error
	}

	// take a copy of the output because ReadAllData uses huge buffers to avoid re-sizing
	char * memCopy = (char *)ALLOC( ch.GetOutSize() + 1 ); // null terminator for include parser
	memcpy( memCopy, ch.GetOut().Get(), ch.GetOutSize() );
	memCopy[ ch.GetOutSize() ] = 0; // null terminator for include parser

	job->OwnData( memCopy, ch.GetOutSize() );

	return true;
}

// WriteTmpFile
//------------------------------------------------------------------------------
bool ObjectNode::WriteTmpFile( Job * job, AString & tmpFileName ) const
{
	ASSERT( job->GetData() && job->GetDataSize() );

	Node * sourceFile = GetSourceFile();

	FileStream tmpFile;
	AStackString<> fileName( sourceFile->GetName().FindLast( NATIVE_SLASH ) + 1 );

	void const * dataToWrite = job->GetData();
	size_t dataToWriteSize = job->GetDataSize();

	// handle compressed data
	Compressor c; // scoped here so we can access decompression buffer
	if ( job->IsDataCompressed() )
	{
		c.Decompress( dataToWrite );
		dataToWrite = c.GetResult();
		dataToWriteSize = c.GetResultSize();
	}

	WorkerThread::CreateTempFilePath( fileName.Get(), tmpFileName );
	if ( WorkerThread::CreateTempFile( tmpFileName, tmpFile ) == false ) 
	{
		job->Error( "Failed to create temp file '%s' to build '%s' (error %u)", tmpFileName.Get(), GetName().Get(), Env::GetLastErr );
		job->OnSystemError();
		return NODE_RESULT_FAILED;
	}
	if ( tmpFile.Write( dataToWrite, dataToWriteSize ) != dataToWriteSize )
	{
		job->Error( "Failed to write to temp file '%s' to build '%s' (error %u)", tmpFileName.Get(), GetName().Get(), Env::GetLastErr );
		job->OnSystemError();
		return NODE_RESULT_FAILED;
	}
	tmpFile.Close();

	FileIO::WorkAroundForWindowsFilePermissionProblem( tmpFileName );

	return true;
}

// BuildFinalOutput
//------------------------------------------------------------------------------
bool ObjectNode::BuildFinalOutput( Job * job, const AString & fullArgs ) const
{
	// Use the remotely synchronized compiler if building remotely
	AStackString<> compiler;
	AStackString<> workingDir;
	if ( job->IsLocal() )
	{
		compiler = GetCompiler()->GetName();
	}
	else
	{
		ASSERT( job->GetToolManifest() );
		job->GetToolManifest()->GetRemoteFilePath( 0, compiler );
		job->GetToolManifest()->GetRemotePath( workingDir ); 
	}

	// spawn the process
	CompileHelper ch;
    #if defined( __WINDOWS__ )
        const bool useResponseFile = ( fullArgs.GetLength() > 32767 ) && ( GetFlag( FLAG_MSVC ) || GetFlag( FLAG_GCC ) || GetFlag( FLAG_SNC ) || GetFlag( FLAG_CLANG ) || GetFlag( CODEWARRIOR_WII ) || GetFlag( GREENHILLS_WIIU ) );
    #else
        const bool useResponseFile = false;
    #endif
	if ( !ch.SpawnCompiler( job, GetName(), compiler, fullArgs, useResponseFile, workingDir.IsEmpty() ? nullptr : workingDir.Get() ) )
	{
		// did spawn fail, or did we spawn and fail to compile?
		if ( ch.GetResult() != 0 )
		{
			// failed to compile

			// for remote jobs, we must serialize the errors to return with the job
			if ( job->IsLocal() == false )
			{
				AutoPtr< char > mem( (char *)ALLOC( ch.GetOutSize() + ch.GetErrSize() ) );
				memcpy( mem.Get(), ch.GetOut().Get(), ch.GetOutSize() );
				memcpy( mem.Get() + ch.GetOutSize(), ch.GetErr().Get(), ch.GetErrSize() );
				job->OwnData( mem.Release(), ( ch.GetOutSize() + ch.GetErrSize() ) );
			}
		}

		return false; // compile has logged error
	}

	return true;
}

// CompileHelper::CONSTRUCTOR
//------------------------------------------------------------------------------
ObjectNode::CompileHelper::CompileHelper( bool handleOutput )
	: m_HandleOutput( handleOutput )
	, m_OutSize( 0 )
	, m_ErrSize( 0 )
	, m_Result( 0 )
{
}

// CompileHelper::DESTRUCTOR
//------------------------------------------------------------------------------
ObjectNode::CompileHelper::~CompileHelper()
{
}

// CompilHelper::SpawnCompiler
//------------------------------------------------------------------------------
bool ObjectNode::CompileHelper::SpawnCompiler( Job * job,
											   const AString & name, 
											   const AString & compiler,
											   const AString & fullArgs,
											   bool useResponseFile,
											   const char * workingDir )
{
	// using response file?
	ResponseFile rf;
	AStackString<> responseFileArgs;
	if ( useResponseFile )
	{
		// write args to response file
		if ( !rf.Create( fullArgs ) )
		{
			return false; // Create will have emitted error
		}

		// override args to use response file
		responseFileArgs.Format( "@\"%s\"", rf.GetResponseFilePath().Get() );
	}
	
	const char * environmentString = ( FBuild::IsValid() ? FBuild::Get().GetEnvironmentString() : nullptr );
	if ( ( job->IsLocal() == false ) && ( job->GetToolManifest() ) )
	{
		environmentString = job->GetToolManifest()->GetRemoteEnvironmentString();
	}

	// spawn the process
    if ( false == m_Process.Spawn( compiler.Get(), 
							       useResponseFile ? responseFileArgs.Get() : fullArgs.Get(),
							       workingDir,
							       environmentString ) )
    {
	    job->Error( "Failed to spawn process (error 0x%x) to build '%s'\n", Env::GetLastErr(), name.Get() );
	    job->OnSystemError();
	    return false;
    }

	// capture all of the stdout and stderr
	m_Process.ReadAllData( m_Out, &m_OutSize, m_Err, &m_ErrSize );

	// Get result
	ASSERT( !m_Process.IsRunning() );
	m_Result = m_Process.WaitForExit();

	// Handle special types of failures
	HandleSystemFailures( job, m_Result, m_Out.Get(), m_Err.Get() );

	// output any errors (even if succeeded, there might be warnings)
	if ( m_HandleOutput && m_Err.Get() )
	{ 
        const bool treatAsWarnings = true; // change msg formatting
		DumpOutput( job, m_Err.Get(), m_ErrSize, name, treatAsWarnings );
	}

	// failed?
	if ( m_Result != 0 )
	{
		// output 'stdout' which may contain errors for some compilers
		if ( m_HandleOutput )
		{
			DumpOutput( job, m_Out.Get(), m_OutSize, name );
		}

		job->Error( "Failed to build Object (error 0x%x) '%s'\n", m_Result, name.Get() );

		return false;
	}

	return true;
}

// HandleSystemFailures
//------------------------------------------------------------------------------
/*static*/ void ObjectNode::HandleSystemFailures( Job * job, int result, const char * stdOut, const char * stdErr )
{
	// Only remote compilation has special cases. We don't touch local failures.
	if ( job->IsLocal() )
	{
		return;
	}

	// Nothing to check if everything is ok
	if ( result == 0 )
	{
		return;
	}

	#if defined( __WINDOWS__ )
		// If remote PC is shutdown by user, compiler can be terminated
		if ( result == DBG_TERMINATE_PROCESS )
		{
			job->OnSystemError(); // task will be retried on another worker
			return;
		}

		// If DLLs are not correctly sync'd, add an extra message to help the user
		if ( result == 0xC000007B ) // STATUS_INVALID_IMAGE_FORMAT
		{
			job->Error( "Remote failure: STATUS_INVALID_IMAGE_FORMAT (0xC000007B) - Check Compiler() settings!\n" );
			return;
		}

		const ObjectNode * objectNode = job->GetNode()->CastTo< ObjectNode >();

		// MSVC errors
		if ( objectNode->IsMSVC() )
		{
			// When out of space, MSVC returns this
			if ( result == ERROR_FILE_NOT_FOUND ) // 2 (0x2)
			{
				// But we need to determine if it's actually an out of space
				// (rather than some compile error with missing file(s))
				// These error code have been observed in the wild
				if ( stdOut )
				{
					if ( strstr( stdOut, "C1082" ) ||
						 strstr( stdOut, "C1088" ) )
					{
						job->OnSystemError();
						return;
					}
				}

				// Error messages above also contains this text
				// (We check for this message additionally to handle other error codes
				//  that may not have been observed yet)
				// TODO:C Should we check for localized msg?
				if ( stdOut && strstr( stdOut, "No space left on device" ) )
				{
					job->OnSystemError();
					return;
				}
			}
		}

		// Clang
		if ( objectNode->GetFlag( ObjectNode::FLAG_CLANG ) )
		{
			// When clang fails due to low disk space
			if ( result == 0x01 )
			{
				// TODO:C Should we check for localized msg?
				if ( stdErr && ( strcmp( stdErr, "IO failure on output stream" ) ) )
				{
					job->OnSystemError();
					return;
				}
			}
		}

		// GCC
		if ( objectNode->GetFlag( ObjectNode::FLAG_GCC ) )
		{
			// When gcc fails due to low disk space
			if ( result == 0x01 )
			{
				// TODO:C Should we check for localized msg?
				if ( stdErr && ( strcmp( stdErr, "No space left on device" ) ) )
				{
					job->OnSystemError();
					return;
				}
			}
		}
	#else
		(void)stdOut;
		(void)stdErr;
	#endif
}

// ShouldUseDeoptimization
//------------------------------------------------------------------------------
bool ObjectNode::ShouldUseDeoptimization() const
{
	if ( GetFlag( FLAG_UNITY ) )
	{
		return false; // disabled for Unity files (which are always writable)
	}

	if ( ( m_DeoptimizeWritableFilesWithToken == false ) &&
		 ( m_DeoptimizeWritableFiles == false ) )
	{
		return false; // feature not enabled
	}

	if ( FileIO::GetReadOnly( GetSourceFile()->GetName() ) )
	{
		return false; // file is read only (not modified)
	}

	if ( m_DeoptimizeWritableFiles )
	{
		return true; // file modified - deoptimize with or without token
	}

	// does file contain token?
	FileStream fs;
	if ( fs.Open( GetSourceFile()->GetName().Get(), FileStream::READ_ONLY ) )
	{
		const size_t bytesToRead = Math::Min< size_t >( 1024, (size_t)fs.GetFileSize() );
		char buffer[ 1025 ];
		if ( fs.Read( buffer, bytesToRead ) == bytesToRead )
		{
			buffer[ bytesToRead ] = 0;
			if ( strstr( buffer, "FASTBUILD_DEOPTIMIZE_OBJECT" ) )
			{
				return true;
			}
			return false; // token not present
		}
	}

	// problem reading file - TODO:B emit an error?
	return false;
}

// ShouldUseCache
//------------------------------------------------------------------------------
bool ObjectNode::ShouldUseCache() const
{
	bool useCache = GetFlag( FLAG_CAN_BE_CACHED ) &&
					( FBuild::Get().GetOptions().m_UseCacheRead ||
					 FBuild::Get().GetOptions().m_UseCacheWrite );
	if ( GetFlag( FLAG_ISOLATED_FROM_UNITY ) )
	{
		// disable caching for locally modified files (since they will rarely if ever get a hit)
		useCache = false;
	}
	return useCache;
}

//------------------------------------------------------------------------------<|MERGE_RESOLUTION|>--- conflicted
+++ resolved
@@ -253,25 +253,15 @@
 		output = ch.GetErr().Get();
 		outputSize = ch.GetErrSize();
 	}
-<<<<<<< HEAD
-	// but most of the time it will be on stdout
 	else
 	{
-=======
-	else
-	{
     	// but most of the time it will be on stdout
->>>>>>> 51a956fc
 		output = ch.GetOut().Get();
 		outputSize = ch.GetOutSize();
 	}
 
 	// compiled ok, try to extract includes
-<<<<<<< HEAD
-	if ( (output == nullptr) || ( ProcessIncludesMSCL( output, outputSize ) == false ) )
-=======
 	if ( ProcessIncludesMSCL( output, outputSize ) == false )
->>>>>>> 51a956fc
 	{
 		return NODE_RESULT_FAILED; // ProcessIncludesMSCL will have emitted an error
 	}
@@ -676,11 +666,7 @@
 			{
 				flags |= ObjectNode::FLAG_CREATING_PCH;
 			}
-<<<<<<< HEAD
-			else if ( token == "/Fi" )
-=======
 			else if ( ( token == "/P" ) || ( token == "-P" ) )
->>>>>>> 51a956fc
 			{
 				usingPreprocessorOnly = true;
 				flags |= ObjectNode::FLAG_INCLUDES_IN_STDERR;
@@ -691,10 +677,7 @@
 		// statements are truncated
 		// 2) code consuming the windows runtime cannot be cached due to preprocessing weirdness
 		// 3) pch files are machine specific
-<<<<<<< HEAD
-=======
 		// 4) user only wants preprocessor step executed
->>>>>>> 51a956fc
 		if ( !usingWinRT && !usingCLR && !usingPreprocessorOnly && !( flags & ObjectNode::FLAG_CREATING_PCH ) )
 		{
 			if ( isDistributableCompiler )
