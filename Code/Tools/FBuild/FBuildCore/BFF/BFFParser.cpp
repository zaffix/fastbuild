--- conflicted
+++ resolved
@@ -194,11 +194,7 @@
 		stringStart++;
 
 		// unescape and subsitute embedded variables
-<<<<<<< HEAD
-		AStackString< 2048 > value;
-=======
 		AStackString< 256 > value;
->>>>>>> 3fbe1545
 		if ( PerformVariableSubstitutions( stringStart, iter, value ) == false )
 		{
 			return false;
@@ -237,7 +233,6 @@
 			Error::Error_1013_UnexpectedCharInVariableName( iter, nullptr );
 			return false;
 		}
-<<<<<<< HEAD
 
 		// find the end of the variable name
 		iter.SkipVariableName();
@@ -255,25 +250,6 @@
 		name.Assign( varNameStart.GetCurrent(), varNameEnd.GetCurrent() );
 	}
 
-=======
-
-		// find the end of the variable name
-		iter.SkipVariableName();
-		const BFFIterator varNameEnd = iter;
-
-		// sanity check it is a sensible length
-		size_t varNameLen = varNameStart.GetDistTo( varNameEnd );
-		if ( varNameLen > MAX_VARIABLE_NAME_LENGTH )
-		{
-			Error::Error_1014_VariableNameIsTooLong( iter, (uint32_t)varNameLen, (uint32_t)MAX_VARIABLE_NAME_LENGTH );
-			return false;
-		}
-
-		// store variable name
-		name.Assign( varNameStart.GetCurrent(), varNameEnd.GetCurrent() );
-	}
-
->>>>>>> 3fbe1545
 	ASSERT( name.GetLength() > 0 );
 	if ( parentScope )
 	{
